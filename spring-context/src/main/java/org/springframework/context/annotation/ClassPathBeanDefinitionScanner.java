/*
 * Copyright 2002-2019 the original author or authors.
 *
 * Licensed under the Apache License, Version 2.0 (the "License");
 * you may not use this file except in compliance with the License.
 * You may obtain a copy of the License at
 *
 *      https://www.apache.org/licenses/LICENSE-2.0
 *
 * Unless required by applicable law or agreed to in writing, software
 * distributed under the License is distributed on an "AS IS" BASIS,
 * WITHOUT WARRANTIES OR CONDITIONS OF ANY KIND, either express or implied.
 * See the License for the specific language governing permissions and
 * limitations under the License.
 */

package org.springframework.context.annotation;

import java.util.LinkedHashSet;
import java.util.Objects;
import java.util.Set;

import org.springframework.beans.factory.annotation.AnnotatedBeanDefinition;
import org.springframework.beans.factory.config.BeanDefinition;
import org.springframework.beans.factory.config.BeanDefinitionHolder;
import org.springframework.beans.factory.support.AbstractBeanDefinition;
import org.springframework.beans.factory.support.BeanDefinitionDefaults;
import org.springframework.beans.factory.support.BeanDefinitionReaderUtils;
import org.springframework.beans.factory.support.BeanDefinitionRegistry;
import org.springframework.beans.factory.support.BeanNameGenerator;
import org.springframework.core.env.Environment;
import org.springframework.core.env.EnvironmentCapable;
import org.springframework.core.env.StandardEnvironment;
import org.springframework.core.io.ResourceLoader;
import org.springframework.lang.Nullable;
import org.springframework.util.Assert;
import org.springframework.util.PatternMatchUtils;

/**
 * A bean definition scanner that detects bean candidates on the classpath,
 * registering corresponding bean definitions with a given registry ({@code BeanFactory}
 * or {@code ApplicationContext}).
 *
 * <p>Candidate classes are detected through configurable type filters. The
 * default filters include classes that are annotated with Spring's
 * {@link org.springframework.stereotype.Component @Component},
 * {@link org.springframework.stereotype.Repository @Repository},
 * {@link org.springframework.stereotype.Service @Service}, or
 * {@link org.springframework.stereotype.Controller @Controller} stereotype.
 *
 * <p>Also supports Java EE 6's {@link javax.annotation.ManagedBean} and
 * JSR-330's {@link javax.inject.Named} annotations, if available.
 *
 * @author Mark Fisher
 * @author Juergen Hoeller
 * @author Chris Beams
 * @since 2.5
 * @see AnnotationConfigApplicationContext#scan
 * @see org.springframework.stereotype.Component
 * @see org.springframework.stereotype.Repository
 * @see org.springframework.stereotype.Service
 * @see org.springframework.stereotype.Controller
 */
public class ClassPathBeanDefinitionScanner extends ClassPathScanningCandidateComponentProvider {

	private final BeanDefinitionRegistry registry;

	private BeanDefinitionDefaults beanDefinitionDefaults = new BeanDefinitionDefaults();

	@Nullable
	private String[] autowireCandidatePatterns;

	private BeanNameGenerator beanNameGenerator = AnnotationBeanNameGenerator.INSTANCE;

	private ScopeMetadataResolver scopeMetadataResolver = new AnnotationScopeMetadataResolver();

	private boolean includeAnnotationConfig = true;


	/**
	 * Create a new {@code ClassPathBeanDefinitionScanner} for the given bean factory.
	 * @param registry the {@code BeanFactory} to load bean definitions into, in the form
	 * of a {@code BeanDefinitionRegistry}
	 */
	public ClassPathBeanDefinitionScanner(BeanDefinitionRegistry registry) {
		this(registry, true);
	}

	/**
	 * Create a new {@code ClassPathBeanDefinitionScanner} for the given bean factory.
	 * <p>If the passed-in bean factory does not only implement the
	 * {@code BeanDefinitionRegistry} interface but also the {@code ResourceLoader}
	 * interface, it will be used as default {@code ResourceLoader} as well. This will
	 * usually be the case for {@link org.springframework.context.ApplicationContext}
	 * implementations.
	 * <p>If given a plain {@code BeanDefinitionRegistry}, the default {@code ResourceLoader}
	 * will be a {@link org.springframework.core.io.support.PathMatchingResourcePatternResolver}.
	 * <p>If the passed-in bean factory also implements {@link EnvironmentCapable} its
	 * environment will be used by this reader.  Otherwise, the reader will initialize and
	 * use a {@link org.springframework.core.env.StandardEnvironment}. All
	 * {@code ApplicationContext} implementations are {@code EnvironmentCapable}, while
	 * normal {@code BeanFactory} implementations are not.
	 * @param registry the {@code BeanFactory} to load bean definitions into, in the form
	 * of a {@code BeanDefinitionRegistry}
	 * @param useDefaultFilters whether to include the default filters for the
	 * {@link org.springframework.stereotype.Component @Component},
	 * {@link org.springframework.stereotype.Repository @Repository},
	 * {@link org.springframework.stereotype.Service @Service}, and
	 * {@link org.springframework.stereotype.Controller @Controller} stereotype annotations
	 * @see #setResourceLoader
	 * @see #setEnvironment
	 */
	public ClassPathBeanDefinitionScanner(BeanDefinitionRegistry registry, boolean useDefaultFilters) {
		this(registry, useDefaultFilters, getOrCreateEnvironment(registry));
	}

	/**
	 * Create a new {@code ClassPathBeanDefinitionScanner} for the given bean factory and
	 * using the given {@link Environment} when evaluating bean definition profile metadata.
	 * <p>If the passed-in bean factory does not only implement the {@code
	 * BeanDefinitionRegistry} interface but also the {@link ResourceLoader} interface, it
	 * will be used as default {@code ResourceLoader} as well. This will usually be the
	 * case for {@link org.springframework.context.ApplicationContext} implementations.
	 * <p>If given a plain {@code BeanDefinitionRegistry}, the default {@code ResourceLoader}
	 * will be a {@link org.springframework.core.io.support.PathMatchingResourcePatternResolver}.
	 * @param registry the {@code BeanFactory} to load bean definitions into, in the form
	 * of a {@code BeanDefinitionRegistry}
	 * @param useDefaultFilters whether to include the default filters for the
	 * {@link org.springframework.stereotype.Component @Component},
	 * {@link org.springframework.stereotype.Repository @Repository},
	 * {@link org.springframework.stereotype.Service @Service}, and
	 * {@link org.springframework.stereotype.Controller @Controller} stereotype annotations
	 * @param environment the Spring {@link Environment} to use when evaluating bean
	 * definition profile metadata
	 * @since 3.1
	 * @see #setResourceLoader
	 */
	public ClassPathBeanDefinitionScanner(BeanDefinitionRegistry registry, boolean useDefaultFilters,
			Environment environment) {

		// AnnotationConfigApplicationContext 继承了 DefaultResourceLoader

		this(registry, useDefaultFilters, environment,
				(registry instanceof ResourceLoader ? (ResourceLoader) registry : null));
	}

	/**
	 * Create a new {@code ClassPathBeanDefinitionScanner} for the given bean factory and
	 * using the given {@link Environment} when evaluating bean definition profile metadata.
	 * @param registry the {@code BeanFactory} to load bean definitions into, in the form
	 * of a {@code BeanDefinitionRegistry}
	 * @param useDefaultFilters whether to include the default filters for the
	 * {@link org.springframework.stereotype.Component @Component},
	 * {@link org.springframework.stereotype.Repository @Repository},
	 * {@link org.springframework.stereotype.Service @Service}, and
	 * {@link org.springframework.stereotype.Controller @Controller} stereotype annotations
	 * @param environment the Spring {@link Environment} to use when evaluating bean
	 * definition profile metadata
	 * @param resourceLoader the {@link ResourceLoader} to use
	 * @since 4.3.6
	 */
	public ClassPathBeanDefinitionScanner(BeanDefinitionRegistry registry, boolean useDefaultFilters,
			Environment environment, @Nullable ResourceLoader resourceLoader) {
		super();

		Assert.notNull(registry, "BeanDefinitionRegistry must not be null");
		this.registry = registry;

		if (useDefaultFilters) {
			// 一般来说 useDefaultFilters 为 true，所以会执行 registerDefaultFilters() 方法
			registerDefaultFilters();
			// 方法调用完成以后， includeFilters 必定包含 Component.class

			// 如果没有重写的情况下，registerDefaultFilters 方法添加了 Component、
			// javax.annotation.ManagedBean、javax.inject.Named 注解到 includeFilters 中
		}
		setEnvironment(environment);
		setResourceLoader(resourceLoader);
	}


	/**
	 * Return the BeanDefinitionRegistry that this scanner operates on.
	 */
	@Override
	public final BeanDefinitionRegistry getRegistry() {
		return this.registry;
	}

	/**
	 * Set the defaults to use for detected beans.
	 * @see BeanDefinitionDefaults
	 */
	public void setBeanDefinitionDefaults(@Nullable BeanDefinitionDefaults beanDefinitionDefaults) {
		this.beanDefinitionDefaults =
				(beanDefinitionDefaults != null ? beanDefinitionDefaults : new BeanDefinitionDefaults());
	}

	/**
	 * Return the defaults to use for detected beans (never {@code null}).
	 * @since 4.1
	 */
	public BeanDefinitionDefaults getBeanDefinitionDefaults() {
		return this.beanDefinitionDefaults;
	}

	/**
	 * Set the name-matching patterns for determining autowire candidates.
	 * @param autowireCandidatePatterns the patterns to match against
	 */
	public void setAutowireCandidatePatterns(@Nullable String... autowireCandidatePatterns) {
		this.autowireCandidatePatterns = autowireCandidatePatterns;
	}

	/**
	 * Set the BeanNameGenerator to use for detected bean classes.
	 * <p>Default is a {@link AnnotationBeanNameGenerator}.
	 */
	public void setBeanNameGenerator(@Nullable BeanNameGenerator beanNameGenerator) {
		this.beanNameGenerator =
				(beanNameGenerator != null ? beanNameGenerator : AnnotationBeanNameGenerator.INSTANCE);
	}

	/**
	 * Set the ScopeMetadataResolver to use for detected bean classes.
	 * Note that this will override any custom "scopedProxyMode" setting.
	 * <p>The default is an {@link AnnotationScopeMetadataResolver}.
	 * @see #setScopedProxyMode
	 */
	public void setScopeMetadataResolver(@Nullable ScopeMetadataResolver scopeMetadataResolver) {
		this.scopeMetadataResolver =
				(scopeMetadataResolver != null ? scopeMetadataResolver : new AnnotationScopeMetadataResolver());
	}

	/**
	 * Specify the proxy behavior for non-singleton scoped beans.
	 * Note that this will override any custom "scopeMetadataResolver" setting.
	 * <p>The default is {@link ScopedProxyMode#NO}.
	 * @see #setScopeMetadataResolver
	 */
	public void setScopedProxyMode(ScopedProxyMode scopedProxyMode) {
		this.scopeMetadataResolver = new AnnotationScopeMetadataResolver(scopedProxyMode);
	}

	/**
	 * Specify whether to register annotation config post-processors.
	 * <p>The default is to register the post-processors. Turn this off
	 * to be able to ignore the annotations or to process them differently.
	 */
	public void setIncludeAnnotationConfig(boolean includeAnnotationConfig) {
		this.includeAnnotationConfig = includeAnnotationConfig;
	}


	/**
	 * Perform a scan within the specified base packages.
	 * @param basePackages the packages to check for annotated classes
	 * @return number of beans registered（返回注册 bean 的个数）
	 */
	public int scan(String... basePackages) {
		int beanCountAtScanStart = this.registry.getBeanDefinitionCount();

		// 这里开始扫描，并将扫描到到 bean 注册到 register 中
		doScan(basePackages);

		// Register annotation config processors, if necessary.
		// includeAnnotationConfig 默认为 true
		if (this.includeAnnotationConfig) {
			// 核心
			// 这里也注册 AnnotatedBeanDefinitionReader 构造方法里面默认注册的注解处理器
			// ConfigurationClassPostProcessor BeanDefinitionRegistryPostProcessor, BeanFactoryPostProcessor
			// AutowiredAnnotationBeanPostProcessor SmartInstantiationAwareBeanPostProcessor, MergedBeanDefinitionPostProcessor, AutowiredAnnotationBeanPostProcessor, BeanPostProcessor
			// CommonAnnotationBeanPostProcessor MergedBeanDefinitionPostProcessor, MergedBeanDefinitionPostProcessor, MergedBeanDefinitionPostProcessor, BeanPostProcessor
			// PersistenceAnnotationBeanPostProcessor PersistenceAnnotationBeanPostProcessor, MergedBeanDefinitionPostProcessor, MergedBeanDefinitionPostProcessor, MergedBeanDefinitionPostProcessor
			// EventListenerMethodProcessor BeanFactoryPostProcessor
			// DefaultEventListenerFactory EventListenerFactory
			AnnotationConfigUtils.registerAnnotationConfigProcessors(this.registry);
		}

		// 返回注册的个数
		return (this.registry.getBeanDefinitionCount() - beanCountAtScanStart);
	}

	/**
	 * Perform a scan within the specified base packages,
	 * returning the registered bean definitions.
	 * <p>This method does <i>not</i> register an annotation config processor
	 * but rather leaves this up to the caller.
	 * <p>这一步会将扫描到的 @Component 注册到 BeanDefinitionRegister 中
	 * @param basePackages the packages to check for annotated classes
	 * @return set of beans registered if any for tooling registration purposes (never {@code null})
	 */
	protected Set<BeanDefinitionHolder> doScan(String... basePackages) {
		// 这一步只做了表层扫描？

		Assert.notEmpty(basePackages, "At least one base package must be specified");
		Set<BeanDefinitionHolder> beanDefinitions = new LinkedHashSet<>();
		for (String basePackage : basePackages) {

			// 返回的 BeanDefinition 类型为 ScannedGenericBeanDefinition
			// ScannedGenericBeanDefinition 是 AnnotatedBeanDefinition
			// ScannedGenericBeanDefinition 也实现了 AnnotatedBeanDefinition
<<<<<<< HEAD
			Set<BeanDefinition> candidates = findCandidateComponents(basePackage);	// 根扫描
=======
			Set<BeanDefinition> candidates = findCandidateComponents(basePackage);	// => super下的方法
>>>>>>> 31d29972
			for (BeanDefinition candidate : candidates) {
				// 决定作用范围，i.e. @Scope
				ScopeMetadata scopeMetadata = this.scopeMetadataResolver.resolveScopeMetadata(candidate);
				candidate.setScope(scopeMetadata.getScopeName());
				String beanName = this.beanNameGenerator.generateBeanName(candidate, this.registry);
				if (candidate instanceof AbstractBeanDefinition) {
					postProcessBeanDefinition((AbstractBeanDefinition) candidate, beanName);
				}
				if (candidate instanceof AnnotatedBeanDefinition) {
					// 处理通用的定义注解，如 @Lazy 等
					AnnotationConfigUtils.processCommonDefinitionAnnotations((AnnotatedBeanDefinition) candidate);
				}

				// 检查 bean 的名字是否被重用候选类
				if (checkCandidate(beanName, candidate)) {
					BeanDefinitionHolder definitionHolder = new BeanDefinitionHolder(candidate, beanName);

					// 是否使用代理
					definitionHolder =
							AnnotationConfigUtils.applyScopedProxyMode(scopeMetadata, definitionHolder, this.registry);
					beanDefinitions.add(definitionHolder);
					registerBeanDefinition(definitionHolder, this.registry);
				}
			}
		}
		return beanDefinitions;
	}

	/**
	 * Apply further settings to the given bean definition,
	 * beyond the contents retrieved from scanning the component class.
	 * @param beanDefinition the scanned bean definition
	 * @param beanName the generated bean name for the given bean
	 */
	protected void postProcessBeanDefinition(AbstractBeanDefinition beanDefinition, String beanName) {
		beanDefinition.applyDefaults(this.beanDefinitionDefaults);

		// autowireCandidatePatterns 默认为 null
		if (this.autowireCandidatePatterns != null) {
			beanDefinition.setAutowireCandidate(PatternMatchUtils.simpleMatch(this.autowireCandidatePatterns, beanName));
		}
	}

	/**
	 * Register the specified bean with the given registry.
	 * <p>Can be overridden in subclasses, e.g. to adapt the registration
	 * process or to register further bean definitions for each scanned bean.
	 * @param definitionHolder the bean definition plus bean name for the bean
	 * @param registry the BeanDefinitionRegistry to register the bean with
	 */
	protected void registerBeanDefinition(BeanDefinitionHolder definitionHolder, BeanDefinitionRegistry registry) {
		BeanDefinitionReaderUtils.registerBeanDefinition(definitionHolder, registry);
	}


	/**
	 * Check the given candidate's bean name, determining whether the corresponding
	 * bean definition needs to be registered or conflicts with an existing definition.
	 * <p>检查给定的候选 bean 的名字，决定是否需要注册对应的 bean 定义或者是否与当前的 bean 定义冲突
	 * @param beanName the suggested name for the bean
	 * @param beanDefinition the corresponding bean definition
	 * @return {@code true} if the bean can be registered as-is;
	 * {@code false} if it should be skipped because there is an
	 * existing, compatible bean definition for the specified name
	 * @throws ConflictingBeanDefinitionException if an existing, incompatible
	 * bean definition has been found for the specified name
	 */
	protected boolean checkCandidate(String beanName, BeanDefinition beanDefinition) throws IllegalStateException {
		if (!this.registry.containsBeanDefinition(beanName)) {
			return true;
		}
		BeanDefinition existingDef = this.registry.getBeanDefinition(beanName);
		BeanDefinition originatingDef = existingDef.getOriginatingBeanDefinition();
		if (originatingDef != null) {
			existingDef = originatingDef;
		}
		if (isCompatible(beanDefinition, existingDef)) {
			return false;
		}

		// Bean 命名冲突
		throw new ConflictingBeanDefinitionException("Annotation-specified bean name '" + beanName +
				"' for bean class [" + beanDefinition.getBeanClassName() + "] conflicts with existing, " +
				"non-compatible bean definition of same name and class [" + existingDef.getBeanClassName() + "]");
	}

	/**
	 * Determine whether the given new bean definition is compatible with
	 * the given existing bean definition.
	 * <p>The default implementation considers them as compatible when the existing
	 * bean definition comes from the same source or from a non-scanning source.
	 * @param newDefinition the new bean definition, originated from scanning
	 * @param existingDefinition the existing bean definition, potentially an
	 * explicitly defined one or a previously generated one from scanning
	 * @return whether the definitions are considered as compatible, with the
	 * new definition to be skipped in favor of the existing definition
	 */
	protected boolean isCompatible(BeanDefinition newDefinition, BeanDefinition existingDefinition) {
		return (!(existingDefinition instanceof ScannedGenericBeanDefinition) ||  // explicitly registered overriding bean
				Objects.equals(newDefinition.getSource(), existingDefinition.getSource()) ||	// !!! change by me <- scanned same file twice
//				(newDefinition.getSource() != null && newDefinition.getSource().equals(existingDefinition.getSource())) ||  // scanned same file twice
				newDefinition.equals(existingDefinition));  // scanned equivalent class twice
	}


	/**
	 * Get the Environment from the given registry if possible, otherwise return a new
	 * StandardEnvironment.
	 */
	private static Environment getOrCreateEnvironment(BeanDefinitionRegistry registry) {
		Assert.notNull(registry, "BeanDefinitionRegistry must not be null");
		if (registry instanceof EnvironmentCapable) {
			return ((EnvironmentCapable) registry).getEnvironment();
		}
		return new StandardEnvironment();
	}

}<|MERGE_RESOLUTION|>--- conflicted
+++ resolved
@@ -300,11 +300,7 @@
 			// 返回的 BeanDefinition 类型为 ScannedGenericBeanDefinition
 			// ScannedGenericBeanDefinition 是 AnnotatedBeanDefinition
 			// ScannedGenericBeanDefinition 也实现了 AnnotatedBeanDefinition
-<<<<<<< HEAD
-			Set<BeanDefinition> candidates = findCandidateComponents(basePackage);	// 根扫描
-=======
-			Set<BeanDefinition> candidates = findCandidateComponents(basePackage);	// => super下的方法
->>>>>>> 31d29972
+			Set<BeanDefinition> candidates = findCandidateComponents(basePackage);	// => super下的方法；根扫描
 			for (BeanDefinition candidate : candidates) {
 				// 决定作用范围，i.e. @Scope
 				ScopeMetadata scopeMetadata = this.scopeMetadataResolver.resolveScopeMetadata(candidate);
